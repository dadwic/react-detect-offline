--- conflicted
+++ resolved
@@ -22,13 +22,8 @@
       }
     };
 
-<<<<<<< HEAD
-    xhr.open("GET", config.url);
-    xhr.timeout = config.timeout;
-=======
+    xhr.open("GET", url);
     xhr.timeout = timeout;
-    xhr.open("GET", url);
->>>>>>> 6276a6cf
     xhr.send();
   });
 };
